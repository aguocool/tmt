--- conflicted
+++ resolved
@@ -9,12 +9,9 @@
 
 files = tmt/__init__.py,
         tmt/__main__.py,
-<<<<<<< HEAD
+        tmt/beakerlib.py,
         tmt/convert.py,
-=======
-        tmt/beakerlib.py,
         tmt/identifier.py,
->>>>>>> 6eb35acf
         tmt/plugins/__init__.py,
         tmt/steps/__init__.py,
         tmt/steps/finish/shell.py,
@@ -42,14 +39,10 @@
 [mypy-fmf.*]
 ignore_missing_imports = True
 
-<<<<<<< HEAD
 [mypy-nitrate.*]
 ignore_missing_imports = True
 
 [mypy-requests.packages.urllib3.util.retry.*]
-=======
-[mypy-requests.packages.urllib3.*]
->>>>>>> 6eb35acf
 ignore_missing_imports = True
 
 [mypy-ruamel.yaml.*]
